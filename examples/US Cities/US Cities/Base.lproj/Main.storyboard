<?xml version="1.0" encoding="UTF-8" standalone="no"?>
<<<<<<< HEAD
<document type="com.apple.InterfaceBuilder3.CocoaTouch.Storyboard.XIB" version="3.0" toolsVersion="8187.4" systemVersion="15A279b" targetRuntime="iOS.CocoaTouch" propertyAccessControl="none" useAutolayout="YES" useTraitCollections="YES" initialViewController="6xe-F8-M9T">
    <dependencies>
        <deployment identifier="iOS"/>
        <plugIn identifier="com.apple.InterfaceBuilder.IBCocoaTouchPlugin" version="8151.3"/>
=======
<document type="com.apple.InterfaceBuilder3.CocoaTouch.Storyboard.XIB" version="3.0" toolsVersion="7706" systemVersion="15A244d" targetRuntime="iOS.CocoaTouch" propertyAccessControl="none" useAutolayout="YES" useTraitCollections="YES" initialViewController="6xe-F8-M9T">
    <dependencies>
        <plugIn identifier="com.apple.InterfaceBuilder.IBCocoaTouchPlugin" version="7703"/>
>>>>>>> 60c4c532
    </dependencies>
    <scenes>
        <!--Navigation Controller-->
        <scene sceneID="yXJ-Sq-nwD">
            <objects>
                <navigationController automaticallyAdjustsScrollViewInsets="NO" id="6xe-F8-M9T" sceneMemberID="viewController">
                    <toolbarItems/>
                    <navigationBar key="navigationBar" contentMode="scaleToFill" id="4uk-PN-tWw">
                        <rect key="frame" x="0.0" y="0.0" width="320" height="44"/>
                        <autoresizingMask key="autoresizingMask"/>
                        <animations/>
                    </navigationBar>
                    <nil name="viewControllers"/>
                    <connections>
                        <segue destination="HNM-k3-bMY" kind="relationship" relationship="rootViewController" id="l44-Yc-5tX"/>
                    </connections>
                </navigationController>
                <placeholder placeholderIdentifier="IBFirstResponder" id="CjJ-pZ-rkR" userLabel="First Responder" sceneMemberID="firstResponder"/>
            </objects>
            <point key="canvasLocation" x="791" y="566"/>
        </scene>
        <!--View Controller-->
        <scene sceneID="xIK-o5-Orr">
            <objects>
                <tableViewController id="HNM-k3-bMY" customClass="ViewController" customModule="US_Cities" customModuleProvider="target" sceneMemberID="viewController">
                    <tableView key="view" clipsSubviews="YES" contentMode="scaleToFill" alwaysBounceVertical="YES" dataMode="prototypes" style="grouped" separatorStyle="default" rowHeight="44" sectionHeaderHeight="18" sectionFooterHeight="18" id="jsU-Na-Izc">
                        <rect key="frame" x="0.0" y="0.0" width="600" height="600"/>
                        <autoresizingMask key="autoresizingMask" widthSizable="YES" heightSizable="YES"/>
<<<<<<< HEAD
                        <animations/>
                        <color key="backgroundColor" red="0.93725490199999995" green="0.93725490199999995" blue="0.95686274510000002" alpha="1" colorSpace="calibratedRGB"/>
                        <connections>
                            <outlet property="dataSource" destination="HNM-k3-bMY" id="238-8q-adf"/>
                            <outlet property="delegate" destination="HNM-k3-bMY" id="LNR-zA-b56"/>
                        </connections>
                    </tableView>
                    <navigationItem key="navigationItem" id="6P1-q7-yXh"/>
=======
                        <subviews>
                            <tableView clipsSubviews="YES" contentMode="scaleToFill" alwaysBounceVertical="YES" dataMode="prototypes" style="grouped" separatorStyle="default" rowHeight="44" sectionHeaderHeight="10" sectionFooterHeight="10" translatesAutoresizingMaskIntoConstraints="NO" id="RH5-nR-2jF">
                                <rect key="frame" x="0.0" y="0.0" width="600" height="600"/>
                                <animations/>
                                <color key="backgroundColor" cocoaTouchSystemColor="groupTableViewBackgroundColor"/>
                            </tableView>
                        </subviews>
                        <animations/>
                        <color key="backgroundColor" white="1" alpha="1" colorSpace="calibratedWhite"/>
                        <constraints>
                            <constraint firstItem="eZF-pI-tg7" firstAttribute="top" secondItem="RH5-nR-2jF" secondAttribute="bottom" id="EZY-KL-WaL"/>
                            <constraint firstAttribute="trailing" secondItem="RH5-nR-2jF" secondAttribute="trailing" id="dqL-SO-gwU"/>
                            <constraint firstItem="RH5-nR-2jF" firstAttribute="leading" secondItem="3jC-O1-en6" secondAttribute="leading" id="lIO-tJ-thW"/>
                            <constraint firstItem="RH5-nR-2jF" firstAttribute="top" secondItem="ycC-DP-LxU" secondAttribute="bottom" constant="-64" id="qp5-rA-9Z0"/>
                        </constraints>
                    </view>
                    <navigationItem key="navigationItem" id="kTr-zf-m5j"/>
>>>>>>> 60c4c532
                    <connections>
                        <outlet property="tableViewHeader" destination="hdJ-jf-vZn" id="T6R-fA-3gs"/>
                    </connections>
                </tableViewController>
                <placeholder placeholderIdentifier="IBFirstResponder" id="9hB-AC-5wB" userLabel="First Responder" sceneMemberID="firstResponder"/>
                <view contentMode="scaleToFill" preservesSuperviewLayoutMargins="YES" layoutMarginsFollowReadableWidth="YES" id="hdJ-jf-vZn">
                    <rect key="frame" x="0.0" y="0.0" width="600" height="62"/>
                    <autoresizingMask key="autoresizingMask" flexibleMaxX="YES" flexibleMaxY="YES"/>
                    <subviews>
                        <label opaque="NO" userInteractionEnabled="NO" contentMode="left" horizontalHuggingPriority="251" verticalHuggingPriority="251" text="This is just a list of some cities and their population in the first 10 US states when listed alphabetically." textAlignment="center" lineBreakMode="wordWrap" numberOfLines="0" baselineAdjustment="alignBaselines" adjustsFontSizeToFit="NO" translatesAutoresizingMaskIntoConstraints="NO" id="pgq-ax-nQE">
                            <rect key="frame" x="12" y="47" width="577" height="15"/>
                            <animations/>
                            <fontDescription key="fontDescription" style="UICTFontTextStyleFootnote"/>
                            <color key="textColor" red="0.0" green="0.0" blue="0.0" alpha="1" colorSpace="calibratedRGB"/>
                            <nil key="highlightedColor"/>
                        </label>
                    </subviews>
                    <animations/>
                    <color key="backgroundColor" red="0.93725490199999995" green="0.93725490199999995" blue="0.95686274510000002" alpha="1" colorSpace="calibratedRGB"/>
                    <constraints>
                        <constraint firstItem="pgq-ax-nQE" firstAttribute="leading" relation="greaterThanOrEqual" secondItem="hdJ-jf-vZn" secondAttribute="leading" constant="8" id="0X0-f6-5AV"/>
                        <constraint firstAttribute="bottom" secondItem="pgq-ax-nQE" secondAttribute="bottom" id="5b8-jc-KXH"/>
                        <constraint firstItem="pgq-ax-nQE" firstAttribute="centerX" secondItem="hdJ-jf-vZn" secondAttribute="centerX" id="Z5V-P3-jqB"/>
                        <constraint firstAttribute="trailing" relation="greaterThanOrEqual" secondItem="pgq-ax-nQE" secondAttribute="trailing" constant="8" id="ij9-t4-dn4"/>
                        <constraint firstItem="pgq-ax-nQE" firstAttribute="top" relation="greaterThanOrEqual" secondItem="hdJ-jf-vZn" secondAttribute="top" constant="8" id="tjI-Zt-Y9i"/>
                    </constraints>
                </view>
            </objects>
            <point key="canvasLocation" x="1462" y="566"/>
        </scene>
    </scenes>
</document><|MERGE_RESOLUTION|>--- conflicted
+++ resolved
@@ -1,14 +1,8 @@
 <?xml version="1.0" encoding="UTF-8" standalone="no"?>
-<<<<<<< HEAD
 <document type="com.apple.InterfaceBuilder3.CocoaTouch.Storyboard.XIB" version="3.0" toolsVersion="8187.4" systemVersion="15A279b" targetRuntime="iOS.CocoaTouch" propertyAccessControl="none" useAutolayout="YES" useTraitCollections="YES" initialViewController="6xe-F8-M9T">
     <dependencies>
         <deployment identifier="iOS"/>
         <plugIn identifier="com.apple.InterfaceBuilder.IBCocoaTouchPlugin" version="8151.3"/>
-=======
-<document type="com.apple.InterfaceBuilder3.CocoaTouch.Storyboard.XIB" version="3.0" toolsVersion="7706" systemVersion="15A244d" targetRuntime="iOS.CocoaTouch" propertyAccessControl="none" useAutolayout="YES" useTraitCollections="YES" initialViewController="6xe-F8-M9T">
-    <dependencies>
-        <plugIn identifier="com.apple.InterfaceBuilder.IBCocoaTouchPlugin" version="7703"/>
->>>>>>> 60c4c532
     </dependencies>
     <scenes>
         <!--Navigation Controller-->
@@ -37,7 +31,13 @@
                     <tableView key="view" clipsSubviews="YES" contentMode="scaleToFill" alwaysBounceVertical="YES" dataMode="prototypes" style="grouped" separatorStyle="default" rowHeight="44" sectionHeaderHeight="18" sectionFooterHeight="18" id="jsU-Na-Izc">
                         <rect key="frame" x="0.0" y="0.0" width="600" height="600"/>
                         <autoresizingMask key="autoresizingMask" widthSizable="YES" heightSizable="YES"/>
-<<<<<<< HEAD
+                        <subviews>
+                            <tableView clipsSubviews="YES" contentMode="scaleToFill" alwaysBounceVertical="YES" dataMode="prototypes" style="grouped" separatorStyle="default" rowHeight="44" sectionHeaderHeight="10" sectionFooterHeight="10" translatesAutoresizingMaskIntoConstraints="NO" id="RH5-nR-2jF">
+                                <rect key="frame" x="0.0" y="0.0" width="600" height="600"/>
+                                <animations/>
+                                <color key="backgroundColor" cocoaTouchSystemColor="groupTableViewBackgroundColor"/>
+                            </tableView>
+                        </subviews>
                         <animations/>
                         <color key="backgroundColor" red="0.93725490199999995" green="0.93725490199999995" blue="0.95686274510000002" alpha="1" colorSpace="calibratedRGB"/>
                         <connections>
@@ -46,25 +46,6 @@
                         </connections>
                     </tableView>
                     <navigationItem key="navigationItem" id="6P1-q7-yXh"/>
-=======
-                        <subviews>
-                            <tableView clipsSubviews="YES" contentMode="scaleToFill" alwaysBounceVertical="YES" dataMode="prototypes" style="grouped" separatorStyle="default" rowHeight="44" sectionHeaderHeight="10" sectionFooterHeight="10" translatesAutoresizingMaskIntoConstraints="NO" id="RH5-nR-2jF">
-                                <rect key="frame" x="0.0" y="0.0" width="600" height="600"/>
-                                <animations/>
-                                <color key="backgroundColor" cocoaTouchSystemColor="groupTableViewBackgroundColor"/>
-                            </tableView>
-                        </subviews>
-                        <animations/>
-                        <color key="backgroundColor" white="1" alpha="1" colorSpace="calibratedWhite"/>
-                        <constraints>
-                            <constraint firstItem="eZF-pI-tg7" firstAttribute="top" secondItem="RH5-nR-2jF" secondAttribute="bottom" id="EZY-KL-WaL"/>
-                            <constraint firstAttribute="trailing" secondItem="RH5-nR-2jF" secondAttribute="trailing" id="dqL-SO-gwU"/>
-                            <constraint firstItem="RH5-nR-2jF" firstAttribute="leading" secondItem="3jC-O1-en6" secondAttribute="leading" id="lIO-tJ-thW"/>
-                            <constraint firstItem="RH5-nR-2jF" firstAttribute="top" secondItem="ycC-DP-LxU" secondAttribute="bottom" constant="-64" id="qp5-rA-9Z0"/>
-                        </constraints>
-                    </view>
-                    <navigationItem key="navigationItem" id="kTr-zf-m5j"/>
->>>>>>> 60c4c532
                     <connections>
                         <outlet property="tableViewHeader" destination="hdJ-jf-vZn" id="T6R-fA-3gs"/>
                     </connections>
