inhibit_all_warnings!
use_frameworks!

platform :ios, "8.0"

target 'Datasources' do
<<<<<<< HEAD

  pod 'DateTools'
  pod 'YapDatabaseExtensions', :git => 'https://github.com/danthorpe/YapDatabaseExtensions.git', :branch => 'swift_2.0'
=======
  pod 'DateTools'
  pod 'TaylorSource/YapDatabase', :path => '../../'
end

target 'DatasourcesTests' do
  pod 'DateTools'
>>>>>>> 60c4c532
  pod 'TaylorSource/YapDatabase', :path => '../../'

end
<|MERGE_RESOLUTION|>--- conflicted
+++ resolved
@@ -1,21 +1,14 @@
+source 'https://github.com/CocoaPods/Specs.git'
+
 inhibit_all_warnings!
 use_frameworks!
 
 platform :ios, "8.0"
 
 target 'Datasources' do
-<<<<<<< HEAD
 
   pod 'DateTools'
-  pod 'YapDatabaseExtensions', :git => 'https://github.com/danthorpe/YapDatabaseExtensions.git', :branch => 'swift_2.0'
-=======
-  pod 'DateTools'
-  pod 'TaylorSource/YapDatabase', :path => '../../'
-end
-
-target 'DatasourcesTests' do
-  pod 'DateTools'
->>>>>>> 60c4c532
+  pod 'YapDatabaseExtensions', '~> 2'
   pod 'TaylorSource/YapDatabase', :path => '../../'
 
-end
+end