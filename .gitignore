# Xcode
#
# gitignore contributors: remember to update Global/Xcode.gitignore, Objective-C.gitignore & Swift.gitignore

## Build generated
build/
DerivedData/

## Various settings
*.pbxuser
!default.pbxuser
*.mode1v3
!default.mode1v3
*.mode2v3
!default.mode2v3
*.perspectivev3
!default.perspectivev3
xcuserdata/

## Other
*.moved-aside
*.xcuserstate
*.xccheckout

## Obj-C/Swift specific
*.hmap
*.ipa

## Playgrounds
timeline.xctimeline
playground.xcworkspace

# Swift Package Manager
#
# Add this line if you want to avoid checking in source code from Swift Package Manager dependencies.
# Packages/
.build/

# CocoaPods
#
# We recommend against adding the Pods directory to your .gitignore. However
# you should judge for yourself, the pros and cons are mentioned at:
# https://guides.cocoapods.org/using/using-cocoapods.html#should-i-check-the-pods-directory-into-source-control
#
# Pods/

# Carthage
#
# Add this line if you want to avoid checking in source code from Carthage dependencies.
<<<<<<< HEAD
# Carthage/Checkouts
Carthage
=======
Carthage/Checkouts
Carthage/Build

# fastlane
#
# It is recommended to not store the screenshots in the git repo. Instead, use fastlane to re-generate the 
# screenshots whenever they are needed.
# For more information about the recommended setup visit:
# https://github.com/fastlane/fastlane/blob/master/docs/Gitignore.md

>>>>>>> b6459b58
.fastlane/report.xml
.fastlane/screenshots
.fastlane/xcodebuild-data

<<<<<<< HEAD
.ci/xcodebuild-data

*.coverage.txt
=======
*.coverage.txt
test_output
>>>>>>> b6459b58
<|MERGE_RESOLUTION|>--- conflicted
+++ resolved
@@ -47,10 +47,6 @@
 # Carthage
 #
 # Add this line if you want to avoid checking in source code from Carthage dependencies.
-<<<<<<< HEAD
-# Carthage/Checkouts
-Carthage
-=======
 Carthage/Checkouts
 Carthage/Build
 
@@ -61,16 +57,11 @@
 # For more information about the recommended setup visit:
 # https://github.com/fastlane/fastlane/blob/master/docs/Gitignore.md
 
->>>>>>> b6459b58
 .fastlane/report.xml
 .fastlane/screenshots
 .fastlane/xcodebuild-data
 
-<<<<<<< HEAD
 .ci/xcodebuild-data
 
 *.coverage.txt
-=======
-*.coverage.txt
-test_output
->>>>>>> b6459b58
+test_output