# Xcode
#
# gitignore contributors: remember to update Global/Xcode.gitignore, Objective-C.gitignore & Swift.gitignore

## Build generated
build/
DerivedData/

## Various settings
*.pbxuser
!default.pbxuser
*.mode1v3
!default.mode1v3
*.mode2v3
!default.mode2v3
*.perspectivev3
!default.perspectivev3
xcuserdata/

## Other
*.moved-aside
*.xcuserstate
*.xccheckout

## Obj-C/Swift specific
*.hmap
*.ipa

## Playgrounds
timeline.xctimeline
playground.xcworkspace

# Swift Package Manager
#
# Add this line if you want to avoid checking in source code from Swift Package Manager dependencies.
# Packages/
.build/

# CocoaPods
#
# We recommend against adding the Pods directory to your .gitignore. However
# you should judge for yourself, the pros and cons are mentioned at:
# https://guides.cocoapods.org/using/using-cocoapods.html#should-i-check-the-pods-directory-into-source-control
#
# Pods/

# Carthage
#
# Add this line if you want to avoid checking in source code from Carthage dependencies.
Carthage/Checkouts
Carthage/Build

<<<<<<< HEAD
=======
# fastlane
#
# It is recommended to not store the screenshots in the git repo. Instead, use fastlane to re-generate the 
# screenshots whenever they are needed.
# For more information about the recommended setup visit:
# https://github.com/fastlane/fastlane/blob/master/docs/Gitignore.md

>>>>>>> e0aa3f1d
.fastlane/report.xml
.fastlane/screenshots

*.coverage.txt
test_output<|MERGE_RESOLUTION|>--- conflicted
+++ resolved
@@ -50,8 +50,6 @@
 Carthage/Checkouts
 Carthage/Build
 
-<<<<<<< HEAD
-=======
 # fastlane
 #
 # It is recommended to not store the screenshots in the git repo. Instead, use fastlane to re-generate the 
@@ -59,9 +57,9 @@
 # For more information about the recommended setup visit:
 # https://github.com/fastlane/fastlane/blob/master/docs/Gitignore.md
 
->>>>>>> e0aa3f1d
 .fastlane/report.xml
 .fastlane/screenshots
+.fastlane/xcodebuild-data
 
 *.coverage.txt
 test_output