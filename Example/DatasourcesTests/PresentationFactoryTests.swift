//
//  Created by Daniel Thorpe on 16/04/2015.
//  Copyright (c) 2015 Daniel Thorpe. All rights reserved.
//

import UIKit
import XCTest
import Datasources
import TaylorSource
import Nimble

class UITableViewTests: XCTestCase {
    typealias Factory = BasicFactory<Event, UITableViewCell, UITableViewHeaderFooterView, StubbedTableView>

    let view = StubbedTableView()
    let factory = Factory()

    var validIndexPath: NSIndexPath {
        return NSIndexPath(forRow: 0, inSection: 0)
    }

    override func setUp() {
        view.registerClass(UITableViewCell.self, withIdentifier: "cell")
        view.registerClass(UITableViewHeaderFooterView.self, forSupplementaryViewKind: .Header, withIdentifier: "header")
    }

    // Tests

    func test_GivenRegisteredCell_WhenAccessingCellForItem_ThatCellIsReturned() {
        registerCell { (_, _, _) in }
        let cell = factory.cellForItem(Event.create(), inView: view, atIndex: validIndexPath)
        expect(cell).to(beAnInstanceOf(UITableViewCell.self))
    }

    func test_GivenRegisteredCell_WhenAccessingCellForItem_ThatConfigurationBlockIsRun() {
        var blockDidRun = false
<<<<<<< HEAD
        registerCellWithKey("cell-key") { (cell, item, index) in blockDidRun = true }
        let _ = factory.cellForItem(Event.create(), inView: view, atIndex: validIndexPath)
        expect(blockDidRun).to(beTrue())
=======
        registerCell { (cell, item, index) in blockDidRun = true }
        let cell = factory.cellForItem(Event.create(), inView: view, atIndex: validIndexPath)
        XCTAssertTrue(blockDidRun, "Configuration block was not run.")
>>>>>>> 8970d023
    }

    func test_GivenRegisteredHeaderView_WhenAccessingHeader_ThatViewIsReturned() {
        registerHeader { (_, _) in }
        let supplementary = factory.supplementaryViewForKind(.Header, inView: view, atIndex: validIndexPath)
        expect(supplementary).to(beAnInstanceOf(UITableViewHeaderFooterView.self))
    }

    func test_GivenRegisteredHeaderView_WhenAccessingHeader_ThatConfigurationBlockIsRun() {
        var blockDidRun = false
<<<<<<< HEAD
        registerHeaderWithKey("supplementary-key") { (view, index) in blockDidRun = true }
        let _ = factory.supplementaryViewForKind(.Header, inView: view, atIndex: validIndexPath)
        expect(blockDidRun).to(beTrue())
=======
        registerHeader { (view, index) in blockDidRun = true }
        let supplementary = factory.supplementaryViewForKind(.Header, inView: view, atIndex: validIndexPath)
        XCTAssertTrue(blockDidRun, "Configuration block was not run.")
>>>>>>> 8970d023
    }

    func test_GivenRegisteredHeaderView_WhenAccessingFooter_ThatViewIsNotReturned() {
        var blockDidRun = false
        registerHeader { (_, _) in blockDidRun = true }
        let supplementary = factory.supplementaryViewForKind(.Footer, inView: view, atIndex: validIndexPath)
        expect(supplementary).to(beNil())
        expect(blockDidRun).to(beFalse())
    }

    func test_GivenRegisteredFooterView_WhenAccessingFooter_ThatViewIsReturned() {
        registerFooter { (_, _) in }
        let supplementary = factory.supplementaryViewForKind(.Footer, inView: view, atIndex: validIndexPath)
        expect(supplementary).to(beAnInstanceOf(UITableViewHeaderFooterView.self))
    }

    func test_GivenRegisteredFooterView_WhenAccessingHeader_ThatViewIsNotReturned() {
        var blockDidRun = false
        registerFooter { (_, _) in blockDidRun = true }
        let supplementary = factory.supplementaryViewForKind(.Header, inView: view, atIndex: validIndexPath)
        expect(supplementary).to(beNil())
        expect(blockDidRun).to(beFalse())
    }

    func test_GivenRegisteredCustomView_WhenAccessingCustomView_ThatViewIsReturned() {
        factory.registerSupplementaryView(.ClassWithIdentifier(UITableViewHeaderFooterView.self, "sidebar"), kind: .Custom("Sidebar"), inView: view) { (_, _) in }
        let supplementary = factory.supplementaryViewForKind(.Custom("Sidebar"), inView: view, atIndex: validIndexPath)
        expect(supplementary).to(beAnInstanceOf(UITableViewHeaderFooterView.self))
    }

    func test_GivenRegisteredCustomView_WhenAccessingDifferentCustomView_ThatViewIsNotReturned() {
        var blockDidRun = false
        factory.registerSupplementaryView(.ClassWithIdentifier(UITableViewHeaderFooterView.self, "sidebar"), kind: .Custom("Left Sidebar"), inView: view) { (_, _) in blockDidRun = true }
        let supplementary = factory.supplementaryViewForKind(.Custom("Right Sidebar"), inView: view, atIndex: validIndexPath)
        expect(supplementary).to(beNil())
        expect(blockDidRun).to(beFalse())
    }

    // Helpers

    func registerCell(key: String? = .None, config: Factory.CellConfiguration) {
        if let key = key {
            factory.registerCell(.ClassWithIdentifier(UITableViewCell.self, "cell"), inView: view, withKey: key, configuration: config)
        }
        else {
            factory.registerCell(.ClassWithIdentifier(UITableViewCell.self, "cell"), inView: view, configuration: config)
        }
    }

    func registerHeader(key: String? = .None, config: Factory.SupplementaryViewConfiguration) {
        if let key = key {
            factory.registerHeaderView(.ClassWithIdentifier(UITableViewHeaderFooterView.self, "header"), inView: view, withKey: key, configuration: config)
        }
        else {
            factory.registerHeaderView(.ClassWithIdentifier(UITableViewHeaderFooterView.self, "header"), inView: view, configuration: config)
        }
    }

    func registerFooter(key: String? = .None, config: Factory.SupplementaryViewConfiguration) {
        if let key = key {
            factory.registerFooterView(.ClassWithIdentifier(UITableViewHeaderFooterView.self, "footer"), inView: view, withKey: key, configuration: config)
        }
        else {
            factory.registerFooterView(.ClassWithIdentifier(UITableViewHeaderFooterView.self, "footer"), inView: view, configuration: config)
        }
    }
}

class UICollectionViewTests: XCTestCase {

    typealias Factory = BasicFactory<Event, UICollectionViewCell, UICollectionReusableView, StubbedCollectionView>

    let view = StubbedCollectionView(frame: CGRectZero, collectionViewLayout: UICollectionViewFlowLayout())
    let factory = Factory()

    var validIndexPath: NSIndexPath {
        return NSIndexPath(forItem: 0, inSection: 0)
    }

    override func setUp() {
        view.registerClass(UICollectionViewCell.self, withIdentifier: "cell")
        view.registerClass(UICollectionReusableView.self, forSupplementaryViewKind: .Header, withIdentifier: "whatever")
    }

    // Tests

    func test_GivenRegisteredCell_WhenAccessingCellForItem_ThatCellIsReturned() {
        registerCell { (_, _, _) in }
        let cell = factory.cellForItem(Event.create(), inView: view, atIndex: validIndexPath)
        XCTAssertNotNil(cell, "Cell should be returned")
    }

    func test_GivenRegisteredCell_WhenAccessingCellForItem_ThatConfigurationBlockIsRun() {
        var blockDidRun = false
        registerCell { (_, _, _) in blockDidRun = true }
        let cell = factory.cellForItem(Event.create(), inView: view, atIndex: validIndexPath)
        XCTAssertTrue(blockDidRun, "Configuration block was not run.")
    }

    func test_GivenRegisteredHeaderView_WhenAccessingHeader_ThatViewIsReturned() {
        registerHeader { (_, _) in }
        let supplementary = factory.supplementaryViewForKind(.Header, inView: view, atIndex: validIndexPath)
        XCTAssertNotNil(supplementary, "View should be returned.")
    }

    func test_GivenRegisteredHeaderView_WhenAccessingHeader_ThatConfigurationBlockIsRun() {
        var blockDidRun = false
        registerHeader { (_, _) in blockDidRun = true }
        let supplementary = factory.supplementaryViewForKind(.Header, inView: view, atIndex: validIndexPath)
        XCTAssertTrue(blockDidRun, "Configuration block was not run.")
    }

    func test_GivenRegisteredHeaderView_WhenAccessingFooter_ThatViewIsNotReturned() {
        var blockDidRun = false
        registerHeader { (_, _) in blockDidRun = true }
        let supplementary = factory.supplementaryViewForKind(.Footer, inView: view, atIndex: validIndexPath)
        XCTAssertNil(supplementary, "No view should be returned.")
        XCTAssertFalse(blockDidRun, "Configuration block should not have been run.")
    }

    func test_GivenRegisteredFooterView_WhenAccessingFooter_ThatViewIsReturned() {
        registerFooter { (_, _) in }
        let supplementary = factory.supplementaryViewForKind(.Footer, inView: view, atIndex: validIndexPath)
        XCTAssertNotNil(supplementary, "View should be returned.")
    }

    func test_GivenRegisteredFooterView_WhenAccessingHeader_ThatViewIsNotReturned() {
        var blockDidRun = false
        registerFooter { (_, _) in blockDidRun = true }
        let supplementary = factory.supplementaryViewForKind(.Header, inView: view, atIndex: validIndexPath)
        XCTAssertNil(supplementary, "No view should be returned.")
        XCTAssertFalse(blockDidRun, "Configuration block should not have been run.")
    }

    func test_GivenRegisteredCustomView_WhenAccessingCustomView_ThatViewIsReturned() {
        factory.registerSupplementaryView(.ClassWithIdentifier(UITableViewHeaderFooterView.self, "sidebar"), kind: .Custom("Sidebar"), inView: view) { (_, _) in }
        let supplementary = factory.supplementaryViewForKind(.Custom("Sidebar"), inView: view, atIndex: validIndexPath)
        XCTAssertNotNil(supplementary, "View should be returned.")
    }

    func test_GivenRegisteredCustomView_WhenAccessingDifferentCustomView_ThatViewIsNotReturned() {
        var blockDidRun = false
        factory.registerSupplementaryView(.ClassWithIdentifier(UITableViewHeaderFooterView.self, "sidebar"), kind: .Custom("Left Sidebar"), inView: view) { (_, _) in blockDidRun = true }
        let supplementary = factory.supplementaryViewForKind(.Custom("Right Sidebar"), inView: view, atIndex: validIndexPath)
        XCTAssertNil(supplementary, "No view should be returned.")
        XCTAssertFalse(blockDidRun, "Configuration block should not have been run.")
    }
    
    // MARK: Helpers

    func registerCell(key: String? = .None, config: Factory.CellConfiguration) {
        if let key = key {
            factory.registerCell(.ClassWithIdentifier(UICollectionViewCell.self, "cell"), inView: view, withKey: key, configuration: config)
        }
        else {
            factory.registerCell(.ClassWithIdentifier(UICollectionViewCell.self, "cell"), inView: view, configuration: config)
        }
    }

    func registerHeader(key: String? = .None, config: Factory.SupplementaryViewConfiguration) {
        if let key = key {
            factory.registerHeaderView(.ClassWithIdentifier(UICollectionReusableView.self, "header"), inView: view, withKey: key, configuration: config)
        }
        else {
            factory.registerHeaderView(.ClassWithIdentifier(UICollectionReusableView.self, "header"), inView: view, configuration: config)
        }
    }

    func registerFooter(key: String? = .None, config: Factory.SupplementaryViewConfiguration) {
        if let key = key {
            factory.registerFooterView(.ClassWithIdentifier(UICollectionReusableView.self, "footer"), inView: view, withKey: key, configuration: config)
        }
        else {
            factory.registerFooterView(.ClassWithIdentifier(UICollectionReusableView.self, "footer"), inView: view, configuration: config)
        }
    }
}
<|MERGE_RESOLUTION|>--- conflicted
+++ resolved
@@ -34,15 +34,9 @@
 
     func test_GivenRegisteredCell_WhenAccessingCellForItem_ThatConfigurationBlockIsRun() {
         var blockDidRun = false
-<<<<<<< HEAD
-        registerCellWithKey("cell-key") { (cell, item, index) in blockDidRun = true }
+        registerCell { (_, _, _) in blockDidRun = true }
         let _ = factory.cellForItem(Event.create(), inView: view, atIndex: validIndexPath)
         expect(blockDidRun).to(beTrue())
-=======
-        registerCell { (cell, item, index) in blockDidRun = true }
-        let cell = factory.cellForItem(Event.create(), inView: view, atIndex: validIndexPath)
-        XCTAssertTrue(blockDidRun, "Configuration block was not run.")
->>>>>>> 8970d023
     }
 
     func test_GivenRegisteredHeaderView_WhenAccessingHeader_ThatViewIsReturned() {
@@ -53,15 +47,9 @@
 
     func test_GivenRegisteredHeaderView_WhenAccessingHeader_ThatConfigurationBlockIsRun() {
         var blockDidRun = false
-<<<<<<< HEAD
-        registerHeaderWithKey("supplementary-key") { (view, index) in blockDidRun = true }
+        registerHeader { (_, _) in blockDidRun = true }
         let _ = factory.supplementaryViewForKind(.Header, inView: view, atIndex: validIndexPath)
         expect(blockDidRun).to(beTrue())
-=======
-        registerHeader { (view, index) in blockDidRun = true }
-        let supplementary = factory.supplementaryViewForKind(.Header, inView: view, atIndex: validIndexPath)
-        XCTAssertTrue(blockDidRun, "Configuration block was not run.")
->>>>>>> 8970d023
     }
 
     func test_GivenRegisteredHeaderView_WhenAccessingFooter_ThatViewIsNotReturned() {
